from rich import print as rprint
from rich.pretty import pprint
from rich.pretty import Pretty
from rich.panel import Panel
from rich.console import Console, RenderableType
from rich.table import Column, Table
from rich.tree import Tree
from rich.layout import Layout
from rich import print_json
from rich.text import Text
from rich.containers import Lines, Renderables
import logging
from rich.logging import RichHandler
from rich.live import Live
from typing import List
from rich import box
import time
from rich.progress import track
from rich.progress import (
    BarColumn,
    Progress,
    SpinnerColumn,
    TextColumn,
    TimeElapsedColumn,
)


# from rich import print_json

Max_String = 21
expand_all_flag = True
console = Console()
layout = Layout()
text = Text("foo")
renderables = Renderables([text])
log_messages = []
transactions = []


def block_header_grid(header) -> Table:
    grid = Table.grid(expand=True)
    grid.add_column()
    grid.add_column(justify="right", style="bold")
    grid.add_row("Index", f"{header.index}")
    grid.add_row("Previous Hash", f"{hex(int(header.prev_hash, 16))}")
    grid.add_row("Timestamp", f"{header.timestamp}")
    grid.add_row("Merkle Root", f"{hex(int(header.merkle_root, 16))}")
    grid.add_row("Nonce", f"{header.nonce}")
    grid.add_row(
        "Public Key", f"({hex(header.public_key.h)}, {hex(header.public_key.g)}, {hex(header.public_key.p)})")
    grid.add_row("Public Key Length", f"{header.public_key_length} bits")
    return grid


def block_body_grid(transactions) -> Table:
    grid = Table.grid(expand=True)
    grid.add_column()
    grid.add_column(justify="right", style="bold", no_wrap=True)
    grid.add_row("Transactions count", f"{len(transactions)}")
    return grid


def block_grid(block) -> Table:
    panel_header = Panel(block_header_grid(block.header),
                         title="[bold]Header", title_align="left")
    panel_body = Panel(block_body_grid(block.transactions),
                       title="[bold]Body", title_align="left")
    grid = Table.grid(expand=True)
    grid.add_column()
    grid.add_row(panel_header)
    grid.add_row(panel_body)
    return grid


def blockchain_grid(blockchain) -> Table:
    grid = Table.grid(expand=True)
    grid.add_column()
    for block in blockchain:
        if block.header.index == 0:
            grid.add_row(Panel.fit(block_grid(
                block), title=f"BLOCK [bold red]{block.header.index}", subtitle="Genesis Block"))
        else:
            grid.add_row(Panel.fit(block_grid(
                block), title=f"BLOCK [bold red]{block.header.index}", subtitle=""))
    return grid


def current_block(blockchain) -> Panel:
    block = blockchain[-1]
    if block.header.index == 0:
        return Panel(block_grid(block), title=f"BLOCK [bold red]{block.header.index}", subtitle="Genesis Block")
    else:
        return Panel(block_grid(block), title=f"BLOCK [bold red]{block.header.index}", subtitle="")


def tx_data(tx, index) -> dict:
    tx_data = {
        index: [
            f"ID: {tx.transaction_id[:8]}...{tx.transaction_id[-8:]}",
            {
                "Sender": f"{tx.sender}",
                "Receiver": f"{tx.recipient}",
                "Timestamp": f"{tx.timestamp}",
                "tx.encrypted_message": f"{tx.encrypted_message[:8]}...{tx.encrypted_message[-8:]}"
            }
        ]
    }
    return tx_data


def transactions_data(transactions) -> dict:
    data = dict()
    for i, tx in enumerate(transactions):
        data.update(tx_data(tx, i))
    return data


def tx_panel(blockchain) -> Panel:
    return Panel(Pretty(transactions_data(blockchain[-1].transactions), indent_guides=True), title="Transactions", expand=True, border_style="none")


def print_blockchain(blockchain):
    rprint(blockchain_grid(blockchain))


def comparison3(renderable1: RenderableType, renderable2: RenderableType, rendable3: RenderableType) -> Table:
    table = Table(show_header=False, pad_edge=False, box=None, expand=True)
    table.add_column("1", style="bold red")
    table.add_column("2", ratio=1)
    table.add_column("3", ratio=1)
    table.add_row(renderable1, renderable2, rendable3)
    return table


def comparison2(renderable1: RenderableType, renderable2: RenderableType) -> Table:
    table = Table(show_header=False, pad_edge=False, box=None, expand=True)
    table.add_column("1", ratio=1, style="bold red")
    table.add_column("2", ratio=2)
    table.add_row(renderable1, renderable2)
    return table


<<<<<<< HEAD

table = Table(
    show_edge=False,
    show_header=True,
    expand=True,
    row_styles=["none", "dim"],
    box=box.SIMPLE,
)
table.add_column("TxID", justify="left", style="bold red", no_wrap=True)
table.add_column("From", justify="left", style="bold red", no_wrap=True)
table.add_column("", justify="left", style="bold red", no_wrap=True)
table.add_column("To", justify="left", style="bold red", no_wrap=True)
table.add_column("Payload", justify="left", style="bold red", no_wrap=True)

def transactionsTable(transaction: dict = None, decrypted_message: str = None) -> Table:
    global transactions


    if transaction:
        transaction.decrypted_message = decrypted_message
        transactions.append(transaction)
    
    if len(transactions) > 10:
        transactions = transactions[-10:]

    for tx in reversed(transactions):
        table.add_row(
            f"{hex(int(tx.transaction_id, 16))}"[:8],
=======
def transactionsTable(transactions) -> Table:
    table = Table(
        show_edge=False,
        show_header=True,
        expand=True,
        row_styles=["none", "dim"],
        box=box.SIMPLE,
    )
    table.add_column("TxID", justify="left", style="bold red", no_wrap=True)
    table.add_column("From", justify="left", style="bold red", no_wrap=True)
    table.add_column("", justify="left", style="bold red", no_wrap=True)
    table.add_column("To", justify="left", style="bold red", no_wrap=True)
    table.add_column("Payload", justify="left", style="bold red", no_wrap=True)
    for i, tx in enumerate(transactions):
        table.add_row(
            f"{hex(int(tx.transaction_id, 16))[:16]}",
>>>>>>> 01dc9b7b
            f"{tx.sender}",
            f"->",
            f"{tx.recipient}",
            f"{tx.decrypted_message}"
            # f"{tx.encrypted_message[:8]}...{tx.encrypted_message[-8:]}"
        )
    return table

<<<<<<< HEAD
def log_transaction(tx, decrypted_message):
    transactionsTable(tx, decrypted_message)
=======
>>>>>>> 01dc9b7b

def keyPairs(blockchain) -> Table:
    table = Table(
        # title="Key Pairs",
        show_edge=False,
        show_header=True,
        expand=False,
        # row_styles=["none", "dim"],
        box=box.SIMPLE,
    )
    table.add_column("Public", justify="left", style="bold red", no_wrap=True)
    table.add_column("Private", justify="left", style="bold red", no_wrap=True)
    if len(blockchain) > 1:
        for i in range(len(blockchain) - 1):
            style = None if i == 0 else "dim"
            table.add_row(
                f"{hex(blockchain[i].header.public_key.h)}",
                f"{hex(blockchain[i+1].header.nonce)}",
                style=style
            )
        # table.add_row(
        #     f"{blockchain[-2].header.public_key.h}",
        #     f"{blockchain[-1].header.nonce}"
        # )
    return table


def upper_layout_content():
    return Panel(update_logs("logging"), expand=True)


def table_content() -> Table:
    table = Table.grid(padding=1, pad_edge=True)
    table.add_column("Feature", no_wrap=True,
                     justify="center", style="bold red")
    table.add_column("Demonstration")
    table.add_row(
        "Syntax\nhighlighting\n&\npretty\nprinting",
    )
    return table


def layout_content() -> Layout:
    layout.split_column(
        Layout("", name="upper"),
        Layout("", name="lower")
    )
    layout["lower"].split_row(
        Layout("", name="current_block"),
        Layout("", name="current_transactions", ratio=2),
    )
    layout["upper"].split_row(
        Layout("", name="progress", ratio=1),
        Layout("", name="logs", ratio=1),
    )
    return layout


def update_logs(new_message: str = None) -> Text:
    """
    Update and retrieve log messages.

    Args:
        new_message: Optional new message to add to logs

    Returns:
        Rich Text object with formatted log messages
    """
    global log_messages

    # Add new message if provided
    if new_message:
        log_messages.append(new_message)

    # Keep only the last 10 log messages
<<<<<<< HEAD
    if len(log_messages) > 16:
        log_messages = log_messages[-16:]
    
=======
    if len(log_messages) > 10:
        log_messages = log_messages[-10:]

>>>>>>> 01dc9b7b
    # Create a Text object with log messages
    log_text = Text()
    for i, msg in enumerate(log_messages):
        if i == len(log_messages) - 1:  # Last message
            log_text.append(msg + "\n", style="bold red")
        else:
            log_text.append(msg + "\n", style="dim")
    return log_text


def log_message(message: str):
    """
    Log a message to be displayed in the upper layout.

    Args:
        message: Message to log
    """
    update_logs(message)


def create_mining_progress(description: str = "Mining block...", total: float = 1.0) -> Progress:
    """
    Create a mining progress bar for the upper layout.

    Args:
        description: Description of the mining task
        total: Total work units for the progress bar

    Returns:
        Rich Progress object
    """
    return Progress(
        SpinnerColumn(),
        # BarColumn(),
        TextColumn("[progress.description]{task.description}"),
        TimeElapsedColumn(),
        console=console,
        transient=True  # Removes the progress bar after completion
    )


def update_mining_progress(progress: Progress, task_id: int, advance: float = 0.5) -> None:
    """
    Update the mining progress bar.

    Args:
        progress: Rich Progress object
        task_id: ID of the task to update
        advance: Amount to advance the progress bar
    """
    progress.update(task_id, advance=advance)


def mining_layout(blockchain=None, mining_progress: Progress = None) -> Table:
    """
    Create a layout with mining progress and logs.

    Args:
        blockchain: Optional blockchain for current block display
        mining_progress: Optional Progress object for mining

    Returns:
        Rich Layout object
    """
    grid = Table.grid(expand=True, padding=1, pad_edge=True)
    grid.add_column(justify="left")

    # Update progress layout if a progress bar is provided
    grid.add_row(
        Panel(mining_progress if mining_progress else "",
              title="Mining Progress", border_style="green", expand=True)
    )

    # Update logs layout with update_logs()
    grid.add_row(Panel(update_logs(), height=12, title="Logs",
                 border_style="blue", expand=True))

    # Update current block if blockchain is provided
    if blockchain and blockchain:
        grid.add_row(
            comparison3(
                "Latest\nmined block",
                current_block(blockchain),
                keyPairs(blockchain),
                # Pretty(transactions_data(blockchain[-1].transactions), indent_guides=True)
            )
        )
        # grid.add_row(transactionsTable(blockchain[-1].transactions))

    return grid

# print the blockchain from trb.py file in a pretty format


def print_layout(blockchain):
    console.clear()
    # rprint(blockchain_grid(blockchain))

    def update_display(mining_progress: Progress = None):
        return mining_layout(blockchain, mining_progress)

    # Use Live to update the display dynamically
    live = Live(update_display(), refresh_per_second=4,
                vertical_overflow="crop")
    live.start()

    def update_callback(updated_blockchain: List, mining_progress: Progress = None):
        """
        Update the live display with the new blockchain state

        Args:
            updated_blockchain: The current state of the blockchain
            mining_progress: Optional Progress object for mining
        """
        global blockchain  # Use global to modify the reference
        blockchain = updated_blockchain
        live.update(update_logs())
        live.update(update_display(mining_progress))
        # wait until the live display is updated
        wait = 1
        time.sleep(wait)

    return update_callback


def make_layout(blockchain=None, mining_progress: Progress = None) -> Layout:
    """Define the layout."""
    layout = Layout(name="root")

    layout.split(
        Layout(name="header", size=3),
        Layout(name="main", ratio=1),
        Layout(name="footer", size=10),
    )
    layout["main"].split_row(
        Layout(name="side"),
        Layout(name="body", ratio=2, minimum_size=30),
    )
    layout["side"].split(Layout(name="box1", ratio=2), Layout(name="box2"))

    layout["header"].update(Panel(
        mining_progress, title="Time Release Blockchain", border_style="green", expand=True))
    layout["body"].update(
        Panel(update_logs(), title="Logs", border_style="blue", expand=True))
    layout["box2"].update(Panel(comparison2("Generated\nkey pairs", keyPairs(
        blockchain)), border_style="none", expand=True))
    layout["box1"].update(current_block(blockchain))
    # layout["box1"].update(Panel(current_block(blockchain), title="Latest Block", border_style="white", expand=True))
<<<<<<< HEAD
    layout["footer"].update(Panel(transactionsTable(), title="Transactions", border_style="red", expand=True))
=======
    layout["footer"].update(
        Panel(transactionsTable(blockchain[-1].transactions), title="Transactions", border_style="red", expand=True))
>>>>>>> 01dc9b7b

    return layout


def main():
    # console.clear()
    # layout = layout_content()
    layout = make_layout()
    layout["header"].update(
        Panel("", title="Time Release Blockchain", border_style="green", expand=True))
    layout["body"].update(
        Panel("", title="Logs", border_style="blue", expand=True))
    layout["box2"].update(
        Panel("", title="Key Pairs", border_style="green", expand=True))
    layout["box1"].update(Panel("", title="Latest Block",
                          border_style="white", expand=True))
    layout["footer"].update(
        Panel("", title="Transactions", border_style="red", expand=True))
    rprint(layout)

    # pass


def display(blockchain):

    def update_display(mining_progress: Progress = None):
        return make_layout(blockchain, mining_progress)

    # Use Live to update the display dynamically
    live = Live(update_display(), refresh_per_second=4,
                vertical_overflow="crop")
    live.start()

    def update_callback(updated_blockchain: List, mining_progress: Progress = None):
        """
        Update the live display with the new blockchain state

        Args:
            updated_blockchain: The current state of the blockchain
            mining_progress: Optional Progress object for mining
        """
        global blockchain  # Use global to modify the reference
        blockchain = updated_blockchain
        # live.update(transactionsTable())
        live.update(update_display(mining_progress))
        # wait until the live display is updated
        # wait = 1
        # time.sleep(wait)

    return update_callback


if __name__ == "__main__":
    main()<|MERGE_RESOLUTION|>--- conflicted
+++ resolved
@@ -140,8 +140,6 @@
     return table
 
 
-<<<<<<< HEAD
-
 table = Table(
     show_edge=False,
     show_header=True,
@@ -169,24 +167,6 @@
     for tx in reversed(transactions):
         table.add_row(
             f"{hex(int(tx.transaction_id, 16))}"[:8],
-=======
-def transactionsTable(transactions) -> Table:
-    table = Table(
-        show_edge=False,
-        show_header=True,
-        expand=True,
-        row_styles=["none", "dim"],
-        box=box.SIMPLE,
-    )
-    table.add_column("TxID", justify="left", style="bold red", no_wrap=True)
-    table.add_column("From", justify="left", style="bold red", no_wrap=True)
-    table.add_column("", justify="left", style="bold red", no_wrap=True)
-    table.add_column("To", justify="left", style="bold red", no_wrap=True)
-    table.add_column("Payload", justify="left", style="bold red", no_wrap=True)
-    for i, tx in enumerate(transactions):
-        table.add_row(
-            f"{hex(int(tx.transaction_id, 16))[:16]}",
->>>>>>> 01dc9b7b
             f"{tx.sender}",
             f"->",
             f"{tx.recipient}",
@@ -195,11 +175,8 @@
         )
     return table
 
-<<<<<<< HEAD
 def log_transaction(tx, decrypted_message):
     transactionsTable(tx, decrypted_message)
-=======
->>>>>>> 01dc9b7b
 
 def keyPairs(blockchain) -> Table:
     table = Table(
@@ -275,15 +252,9 @@
         log_messages.append(new_message)
 
     # Keep only the last 10 log messages
-<<<<<<< HEAD
     if len(log_messages) > 16:
         log_messages = log_messages[-16:]
     
-=======
-    if len(log_messages) > 10:
-        log_messages = log_messages[-10:]
-
->>>>>>> 01dc9b7b
     # Create a Text object with log messages
     log_text = Text()
     for i, msg in enumerate(log_messages):
@@ -432,12 +403,7 @@
         blockchain)), border_style="none", expand=True))
     layout["box1"].update(current_block(blockchain))
     # layout["box1"].update(Panel(current_block(blockchain), title="Latest Block", border_style="white", expand=True))
-<<<<<<< HEAD
     layout["footer"].update(Panel(transactionsTable(), title="Transactions", border_style="red", expand=True))
-=======
-    layout["footer"].update(
-        Panel(transactionsTable(blockchain[-1].transactions), title="Transactions", border_style="red", expand=True))
->>>>>>> 01dc9b7b
 
     return layout
 
