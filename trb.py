--- conflicted
+++ resolved
@@ -42,39 +42,59 @@
         # Generate a unique transaction ID based on transaction details
         self.transaction_id = self.calculate_hash()
     
-    def calculate_hash(self) -> str:
-        """
-        Calculate a unique hash for this transaction.
-        
-        Returns:
-            SHA-256 hash of the transaction details as a hexadecimal string
-        """
-        # Combine all transaction fields into a single string
-        transaction_string = f"{self.sender}{self.recipient}{self.timestamp}{self.encrypted_message}"
-        # Return SHA-256 hash of the combined string
-        return hashlib.sha256(transaction_string.encode()).hexdigest()
+    def encrypt_message(self, message: str, public_key: Tuple[int, int, int]) -> str:
+        """
+        Encrypt a message using the provided public key.
+        
+        This is a simplified encryption method for demonstration purposes.
+        In a real implementation, you would use proper encryption algorithms.
+        
+        Args:
+            message: Plain text message to encrypt
+            public_key: A tuple of (x, y, z) values used for encryption
+            
+        Returns:
+            Hexadecimal string representation of the encrypted message
+        """
+        # Convert message to bytes for encryption
+        message_bytes = message.encode('utf-8')
+        
+        # Unpack the public key components
+        x, y, z = public_key
+        
+        # Create a simple encryption by transforming each byte
+        encrypted_bytes = bytearray()
+        for i, byte in enumerate(message_bytes):
+            # Mix the byte with public key components
+            # The formula creates a unique transformation for each byte position
+            encrypted_byte = (byte + x + (y * i) + z) % 256  # Modulo 256 to keep in byte range
+            encrypted_bytes.append(encrypted_byte)
+        # Return as a hex string for easy storage and transmission
+        return encrypted_bytes.hex()
     
     @staticmethod
-    def decrypt_message(encrypted_message: str, private_key: elgamal.PrivateKey) -> str:
+    def decrypt_message(encrypted_hex: str, private_key: int) -> str:
         """
         Decrypt a message using the provided private key.
         
-        Args:
-            encrypted_message: Encrypted message string
-            private_key: Private key for decryption
+        This is a simplified decryption method for demonstration purposes.
+        In a real implementation, you would use proper decryption algorithms.
+        
+        Args:
+            encrypted_hex: Hexadecimal string of the encrypted message
+            private_key: Private key integer used for decryption
             
         Returns:
             Decrypted message as a string
         """
-<<<<<<< HEAD
         # Convert hex string to bytes for decryption
         encrypted_bytes = bytes.fromhex(encrypted_hex)
         
         # Derive decryption parameters from private key
         # Extract components from different parts of the private key
-        x = private_key % 100000  # Last 4 digits
-        y = (private_key // 10000) % 100000  # Next 4 digits
-        z = (private_key // 100000000) % 100000  # Next 4 digits
+        x = private_key % 10000  # Last 4 digits
+        y = (private_key // 10000) % 10000  # Next 4 digits
+        z = (private_key // 100000000) % 10000  # Next 4 digits
         
         # Decrypt each byte by reversing the encryption operation
         decrypted_bytes = bytearray()
@@ -97,9 +117,20 @@
         transaction_string = f"{self.sender}{self.recipient}{self.timestamp}{self.encrypted_message}"
         # Return SHA-256 hash of the combined string
         return hashlib.sha256(transaction_string.encode()).hexdigest()
-=======
+    
+    @staticmethod
+    def decrypt_message(encrypted_message: str, private_key: elgamal.PrivateKey) -> str:
+        """
+        Decrypt a message using the provided private key.
+        
+        Args:
+            encrypted_message: Encrypted message string
+            private_key: Private key for decryption
+            
+        Returns:
+            Decrypted message as a string
+        """
         return elgamal.decrypt(private_key, encrypted_message)
->>>>>>> 1c914906
     
     def to_dict(self) -> Dict:
         """
@@ -419,10 +450,8 @@
                     iNumBits=new_block.header.public_key_length
                 )
                 block_hash = hash_bytes.hex()
-<<<<<<< HEAD
-                private_key = hash_int % P
-=======
->>>>>>> 1c914906
+                # private_key = hash_int % P
+                private_key = hash_int
                 break
         
         mining_time = time.time() - start_time
